// Copyright 2024 Google LLC
//
// Licensed under the Apache License, Version 2.0 (the "License");
// you may not use this file except in compliance with the License.
// You may obtain a copy of the License at
//
//     http://www.apache.org/licenses/LICENSE-2.0
//
// Unless required by applicable law or agreed to in writing, software
// distributed under the License is distributed on an "AS IS" BASIS,
// WITHOUT WARRANTIES OR CONDITIONS OF ANY KIND, either express or implied.
// See the License for the specific language governing permissions and
// limitations under the License.

package prebuiltconfigs

import (
	"testing"

	"github.com/google/go-cmp/cmp"
)

var expectedToolSources = []string{
	"alloydb-postgres-admin",
	"alloydb-postgres",
	"bigquery",
	"clickhouse",
	"cloud-sql-mssql",
	"cloud-sql-mysql",
	"cloud-sql-postgres",
	"dataplex",
	"firestore",
	"looker",
	"mssql",
	"mysql",
	"oceanbase",
	"postgres",
	"spanner-postgres",
	"spanner",
}

func TestGetPrebuiltSources(t *testing.T) {
	t.Run("Test Get Prebuilt Sources", func(t *testing.T) {
		sources := GetPrebuiltSources()
		if diff := cmp.Diff(expectedToolSources, sources); diff != "" {
			t.Fatalf("incorrect sources parse: diff %v", diff)
		}

	})
}

func TestLoadPrebuiltToolYAMLs(t *testing.T) {
	test_name := "test load prebuilt configs"
<<<<<<< HEAD
	expectedKeys := []string{
		"alloydb-postgres-admin",
		"alloydb-postgres",
		"bigquery",
		"cloud-sql-mssql",
		"cloud-sql-mysql",
		"cloud-sql-postgres",
		"dataplex",
		"firestore",
		"looker",
		"mssql",
		"mysql",
		"postgres",
		"spanner-postgres",
		"spanner",
		"hana",
	}
=======
	expectedKeys := expectedToolSources
>>>>>>> d2978d53
	t.Run(test_name, func(t *testing.T) {
		configsMap, keys, err := loadPrebuiltToolYAMLs()
		if err != nil {
			t.Fatalf("unexpected error: %s", err)
		}
		foundExpectedKeys := make(map[string]bool)

		if len(expectedKeys) != len(configsMap) {
			t.Fatalf("Failed to load all prebuilt tools.")
		}

		for _, expectedKey := range expectedKeys {
			_, ok := configsMap[expectedKey]
			if !ok {
				t.Fatalf("Prebuilt tools for '%s' was NOT FOUND in the loaded map.", expectedKey)
			} else {
				foundExpectedKeys[expectedKey] = true // Mark as found
			}
		}

		t.Log(expectedKeys)
		t.Log(keys)

		if diff := cmp.Diff(expectedKeys, keys); diff != "" {
			t.Fatalf("incorrect sources parse: diff %v", diff)
		}

	})
}

func TestGetPrebuiltTool(t *testing.T) {
	alloydb_admin_config, _ := Get("alloydb-postgres-admin")
	alloydb_config, _ := Get("alloydb-postgres")
	bigquery_config, _ := Get("bigquery")
	clickhouse_config, _ := Get("clickhouse")
	cloudsqlpg_config, _ := Get("cloud-sql-postgres")
	cloudsqlmysql_config, _ := Get("cloud-sql-mysql")
	cloudsqlmssql_config, _ := Get("cloud-sql-mssql")
	dataplex_config, _ := Get("dataplex")
	firestoreconfig, _ := Get("firestore")
	mysql_config, _ := Get("mysql")
	mssql_config, _ := Get("mssql")
	oceanbase_config, _ := Get("oceanbase")
	postgresconfig, _ := Get("postgres")
	spanner_config, _ := Get("spanner")
	spannerpg_config, _ := Get("spanner-postgres")
	if len(alloydb_admin_config) <= 0 {
		t.Fatalf("unexpected error: could not fetch alloydb prebuilt tools yaml")
	}
	if len(alloydb_config) <= 0 {
		t.Fatalf("unexpected error: could not fetch alloydb prebuilt tools yaml")
	}
	if len(bigquery_config) <= 0 {
		t.Fatalf("unexpected error: could not fetch bigquery prebuilt tools yaml")
	}
	if len(clickhouse_config) <= 0 {
		t.Fatalf("unexpected error: could not fetch clickhouse prebuilt tools yaml")
	}
	if len(cloudsqlpg_config) <= 0 {
		t.Fatalf("unexpected error: could not fetch cloud sql pg prebuilt tools yaml")
	}
	if len(cloudsqlmysql_config) <= 0 {
		t.Fatalf("unexpected error: could not fetch cloud sql mysql prebuilt tools yaml")
	}
	if len(cloudsqlmssql_config) <= 0 {
		t.Fatalf("unexpected error: could not fetch cloud sql mssql prebuilt tools yaml")
	}
	if len(dataplex_config) <= 0 {
		t.Fatalf("unexpected error: could not fetch dataplex prebuilt tools yaml")
	}
	if len(firestoreconfig) <= 0 {
		t.Fatalf("unexpected error: could not fetch firestore prebuilt tools yaml")
	}
	if len(mysql_config) <= 0 {
		t.Fatalf("unexpected error: could not fetch mysql prebuilt tools yaml")
	}
	if len(mssql_config) <= 0 {
		t.Fatalf("unexpected error: could not fetch mssql prebuilt tools yaml")
	}
	if len(oceanbase_config) <= 0 {
		t.Fatalf("unexpected error: could not fetch oceanbase prebuilt tools yaml")
	}
	if len(postgresconfig) <= 0 {
		t.Fatalf("unexpected error: could not fetch postgres prebuilt tools yaml")
	}
	if len(spanner_config) <= 0 {
		t.Fatalf("unexpected error: could not fetch spanner prebuilt tools yaml")
	}
	if len(spannerpg_config) <= 0 {
		t.Fatalf("unexpected error: could not fetch spanner pg prebuilt tools yaml")
	}
}

func TestFailGetPrebuiltTool(t *testing.T) {
	_, err := Get("sql")
	if err == nil {
		t.Fatalf("unexpected an error but got nil.")
	}
}<|MERGE_RESOLUTION|>--- conflicted
+++ resolved
@@ -30,6 +30,7 @@
 	"cloud-sql-postgres",
 	"dataplex",
 	"firestore",
+	"hana",
 	"looker",
 	"mssql",
 	"mysql",
@@ -51,11 +52,11 @@
 
 func TestLoadPrebuiltToolYAMLs(t *testing.T) {
 	test_name := "test load prebuilt configs"
-<<<<<<< HEAD
 	expectedKeys := []string{
 		"alloydb-postgres-admin",
 		"alloydb-postgres",
 		"bigquery",
+		"clickhouse",
 		"cloud-sql-mssql",
 		"cloud-sql-mysql",
 		"cloud-sql-postgres",
@@ -64,14 +65,12 @@
 		"looker",
 		"mssql",
 		"mysql",
+		"oceanbase",
 		"postgres",
 		"spanner-postgres",
 		"spanner",
 		"hana",
 	}
-=======
-	expectedKeys := expectedToolSources
->>>>>>> d2978d53
 	t.Run(test_name, func(t *testing.T) {
 		configsMap, keys, err := loadPrebuiltToolYAMLs()
 		if err != nil {
@@ -118,6 +117,7 @@
 	postgresconfig, _ := Get("postgres")
 	spanner_config, _ := Get("spanner")
 	spannerpg_config, _ := Get("spanner-postgres")
+	hana_config, _ := Get("hana")
 	if len(alloydb_admin_config) <= 0 {
 		t.Fatalf("unexpected error: could not fetch alloydb prebuilt tools yaml")
 	}
@@ -163,6 +163,9 @@
 	if len(spannerpg_config) <= 0 {
 		t.Fatalf("unexpected error: could not fetch spanner pg prebuilt tools yaml")
 	}
+	if len(hana_config) <= 0 {
+		t.Fatalf("unexpected error: could not fetch hana prebuilt tools yaml")
+	}
 }
 
 func TestFailGetPrebuiltTool(t *testing.T) {
